"""Module to compute -div( tracer * U ) for Cartesian coordinates."""

import fortran_upwind as fortran
import fortran_dissipation as dissip
import variables as var
from timing import timing


class Tracer_numerics(object):
    def __init__(self, param, grid, traclist, order, diff_coef=[]):
        """
        - grid: nyles grid object
        - traclist: list of prognostic variables that are advected, e.g.,
        traclist = ['b']
        - order: can be 1, 3, or 5; sets the order of the upwind scheme
        used to calculate the advection of the tracer
        - diffcoef is a dictionnary with diffusion coefficient for each variable
        """
        self.traclist = traclist
        assert(order in {1, 2, 3, 4, 5})
        self.order = order
        diffusion = len(diff_coef) > 0
        self.diffusion = diffusion
        if diffusion:
            self.ids2 = grid.ids2
            self.diff_coef = diff_coef
        self.i0 = {}
        self.i1 = {}
        ngbs = param["neighbours"]
        for d in 'ijk':
            i0 = 0
            i1 = 0
            if d == 'i' and not((0, 0, -1) in ngbs.keys()): i0 = 1
            if d == 'i' and not((0, 0, +1) in ngbs.keys()): i1 = 1
            if d == 'j' and not((0, -1, 0) in ngbs.keys()): i0 = 1
            if d == 'j' and not((0, +1, 0) in ngbs.keys()): i1 = 1
            if d == 'k' and not((-1, 0, 0) in ngbs.keys()): i0 = 1
            if d == 'k' and not((+1, 0, 0) in ngbs.keys()): i1 = 1

            self.i0[d] = i0
            self.i1[d] = i1

    @timing
    def rhstrac(self, state, rhs, last=False):
        """Compute negative advection of a tracer in Cartesian coordinates.

        Note: diffusion term should be integrated in time with a Euler forward
        For multi-stages timeschemes handling diffusion, set add_diffusion = True
        only for the last stage.


        Arguments:
         - state: State instance containing the current value of the tracer
           and the contravariant velocity
         - rhs: State instance containing prognostic variables to save the
           result within
        """

        for tracname in self.traclist:
            trac = state.get(tracname)  # trac is a 'Scalar' instance
            dtrac = rhs.get(tracname)

            for direction in 'ijk':
                velocity = state.U[direction].view(direction)
                field = trac.view(direction)
                dfield = dtrac.view(direction)
                i0 = self.i0[direction]
                i1 = self.i1[direction]

                if direction == 'i':
<<<<<<< HEAD
                    # overwrite rhs
                    fortran.upwind(field, velocity, dfield, self.order, i0, i1, 1)
                else:
                    # add to rhs
                    fortran.upwind(field, velocity, dfield, self.order, i0, i1, 0)
=======
                    dfield[...] = 0.
                fortran.upwind(field, velocity, dfield, self.order)
>>>>>>> 0dc9e05a

                if last and self.diffusion:
                    if (tracname in self.diff_coef.keys()):
                        coef = self.diff_coef[tracname]*self.ids2[direction]
                        dissip.add_laplacian(field, dfield, coef)


# ----------------------------------------------------------------------
if __name__ == '__main__':
    param = {
        'nx': 64, 'ny': 32, 'nz': 128,
        'Lx': 1.0, 'Ly': 1.0, 'Lz': 1.0,
        'nh': 2, 'neighbours': {},
    }
    state = var.get_state(param)
    ds = state.duplicate_prognostic_variables()

    grid = None
    tracnum = Tracer_numerics(grid, ['b'], order=3)
    tracnum.rhstrac(state, ds)<|MERGE_RESOLUTION|>--- conflicted
+++ resolved
@@ -68,16 +68,8 @@
                 i1 = self.i1[direction]
 
                 if direction == 'i':
-<<<<<<< HEAD
-                    # overwrite rhs
-                    fortran.upwind(field, velocity, dfield, self.order, i0, i1, 1)
-                else:
-                    # add to rhs
-                    fortran.upwind(field, velocity, dfield, self.order, i0, i1, 0)
-=======
                     dfield[...] = 0.
                 fortran.upwind(field, velocity, dfield, self.order)
->>>>>>> 0dc9e05a
 
                 if last and self.diffusion:
                     if (tracname in self.diff_coef.keys()):
